--- conflicted
+++ resolved
@@ -17,11 +17,7 @@
 	"module": "./dist/index.js",
 	"files": ["dist", "README.md", "LICENSE"],
 	"scripts": {
-<<<<<<< HEAD
-		"generate": "bun x openapi-typescript-codegen --input openapi.yaml --output src/generated --client fetch",
-=======
-		"generate": "bunx openapi-typescript-codegen --input openapi.yaml --output src/generated --client fetch && bunx openapi-typescript openapi.yaml -o src/schema.d.ts",
->>>>>>> e6b471ef
+		"generate": "bun x openapi-typescript-codegen --input openapi.yaml --output src/generated --client fetch && bun x openapi-typescript openapi.yaml -o src/schema.d.ts",
 		"build": "bun run generate && bun build src/index.ts --outdir dist && bun run build:types",
 		"build:types": "tsc -p tsconfig.build.json",
 		"test": "bun test",
