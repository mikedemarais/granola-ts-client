--- conflicted
+++ resolved
@@ -22,15 +22,9 @@
 		"build:types": "tsc -p tsconfig.build.json",
 		"test": "bun test",
 		"format": "biome format --write .",
-<<<<<<< HEAD
-		"lint": "rm -rf dist && biome check --fix src/{index,http,pagination}.ts tests examples",
-		"lint:check": "rm -rf dist && biome check src/{index,http,pagination}.ts tests examples",
-		"dev:lint": "bun run format && bun run lint && bun run test",
-=======
-		"lint": "biome check --fix src/{index,http,pagination}.ts tests examples scripts",
-		"lint:check": "biome check src/{index,http,pagination}.ts tests examples scripts",
+		"lint": "biome check --fix src/{index,http,pagination}.ts tests examples",
+		"lint:check": "biome check src/{index,http,pagination}.ts tests examples",
 		"dev": "bun run format && bun run lint && bun run test",
->>>>>>> e8c30e11
 		"ci": "rm -rf dist && bun run format && bun run lint:check && bun run test && bun run build",
 		"prepublishOnly": "bun run ci"
 	},
